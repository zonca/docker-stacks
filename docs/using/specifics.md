# Image Specifics

This page provides details about features specific to one or more images.

## Apache Spark

**Specific Docker Image Options**

* `-p 4040:4040` - The `jupyter/pyspark-notebook` and `jupyter/all-spark-notebook` images open [SparkUI (Spark Monitoring and Instrumentation UI)](http://spark.apache.org/docs/latest/monitoring.html) at default port `4040`, this option map `4040` port inside docker container to `4040` port on host machine . Note every new spark context that is created is put onto an incrementing port (ie. 4040, 4041, 4042, etc.), and it might be necessary to open multiple ports. For example: `docker run -d -p 8888:8888 -p 4040:4040 -p 4041:4041 jupyter/pyspark-notebook`.

**Usage Examples**

The `jupyter/pyspark-notebook` and `jupyter/all-spark-notebook` images support the use of [Apache Spark](https://spark.apache.org/) in Python, R, and Scala notebooks. The following sections provide some examples of how to get started using them.

### Using Spark Local Mode

Spark **local mode** is useful for experimentation on small data when you do not have a Spark cluster available.

#### In Python

In a Python notebook.

```python
from pyspark.sql import SparkSession

# Spark session & context
spark = SparkSession.builder.master('local').getOrCreate()
sc = spark.sparkContext

# Sum of the first 100 whole numbers
rdd = sc.parallelize(range(100 + 1))
rdd.sum()
# 5050
```

#### In R

In a R notebook with [SparkR][sparkr].

```R
library(SparkR)

# Spark session & context
sc <- sparkR.session("local")

# Sum of the first 100 whole numbers
sdf <- createDataFrame(list(1:100))
dapplyCollect(sdf,
              function(x) 
              { x <- sum(x)}
             )
# 5050
```

In a R notebook with [sparklyr][sparklyr].

```R
library(sparklyr)

# Spark configuration
conf <- spark_config()
# Set the catalog implementation in-memory
conf$spark.sql.catalogImplementation <- "in-memory"

# Spark session & context
sc <- spark_connect(master = "local", config = conf)

# Sum of the first 100 whole numbers
sdf_len(sc, 100, repartition = 1) %>% 
    spark_apply(function(e) sum(e))
# 5050
```

#### In Scala

##### In a Spylon Kernel

Spylon kernel instantiates a `SparkContext` for you in variable `sc` after you configure Spark
options in a `%%init_spark` magic cell.

```python
%%init_spark
# Configure Spark to use a local master
launcher.master = "local"
```

```scala
// Sum of the first 100 whole numbers
val rdd = sc.parallelize(0 to 100)
rdd.sum()
// 5050
```

##### In an Apache Toree Kernel

Apache Toree instantiates a local `SparkContext` for you in variable `sc` when the kernel starts.

```scala
// Sum of the first 100 whole numbers
val rdd = sc.parallelize(0 to 100)
rdd.sum()
// 5050
```

### Connecting to a Spark Cluster in Standalone Mode

Connection to Spark Cluster on **[Standalone Mode](https://spark.apache.org/docs/latest/spark-standalone.html)** requires the following set of steps:

0. Verify that the docker image (check the Dockerfile) and the Spark Cluster which is being
   deployed, run the same version of Spark.
1. [Deploy Spark in Standalone Mode](http://spark.apache.org/docs/latest/spark-standalone.html).
2. Run the Docker container with `--net=host` in a location that is network addressable by all of
   your Spark workers. (This is a [Spark networking
   requirement](http://spark.apache.org/docs/latest/cluster-overview.html#components).)
   * NOTE: When using `--net=host`, you must also use the flags `--pid=host -e
   TINI_SUBREAPER=true`. See https://github.com/jupyter/docker-stacks/issues/64 for details.

**Note**: In the following examples we are using the Spark master URL `spark://master:7077` that shall be replaced by the URL of the Spark master.

#### In Python

The **same Python version** need to be used on the notebook (where the driver is located) and on the Spark workers.
The python version used at driver and worker side can be adjusted by setting the environment variables `PYSPARK_PYTHON` and / or `PYSPARK_DRIVER_PYTHON`, see [Spark Configuration][spark-conf] for more information.

```python
from pyspark.sql import SparkSession

# Spark session & context
spark = SparkSession.builder.master('spark://master:7077').getOrCreate()
sc = spark.sparkContext

# Sum of the first 100 whole numbers
rdd = sc.parallelize(range(100 + 1))
rdd.sum()
# 5050
```

#### In R

In a R notebook with [SparkR][sparkr].

```R
library(SparkR)

<<<<<<< HEAD
# Point to spark master
# Point to spark binary package in HDFS or on local filesystem on all worker
# nodes (e.g., file:///opt/spark/spark-2.2.0-bin-hadoop2.7.tgz) in sparkEnvir
# Set other options in sparkEnvir
sc <- sparkR.session(
    "spark://10.10.10.10:7070",
    sparkEnvir=list(
        spark.executor.uri="hdfs://10.10.10.10/spark/spark-2.4.3-bin-hadoop2.7.tgz",
        spark.executor.memory="8g"
    )
)

# do something to prove it works
data(iris)
df <- as.DataFrame(iris)
head(filter(df, df$Petal_Width > 0.2))
=======
# Spark session & context
sc <- sparkR.session("spark://master:7077")

# Sum of the first 100 whole numbers
sdf <- createDataFrame(list(1:100))
dapplyCollect(sdf,
              function(x) 
              { x <- sum(x)}
             )
# 5050
```

In a R notebook with [sparklyr][sparklyr].

```R
library(sparklyr)

# Spark session & context
# Spark configuration
conf <- spark_config()
# Set the catalog implementation in-memory
conf$spark.sql.catalogImplementation <- "in-memory"
sc <- spark_connect(master = "spark://master:7077", config = conf)

# Sum of the first 100 whole numbers
sdf_len(sc, 100, repartition = 1) %>% 
    spark_apply(function(e) sum(e))
# 5050
>>>>>>> 8d4bff60
```

#### In Scala

##### In a Spylon Kernel

Spylon kernel instantiates a `SparkContext` for you in variable `sc` after you configure Spark
options in a `%%init_spark` magic cell.

```python
%%init_spark
# Configure Spark to use a local master
launcher.master = "spark://master:7077"
```

```scala
// Sum of the first 100 whole numbers
val rdd = sc.parallelize(0 to 100)
rdd.sum()
// 5050
```

##### In an Apache Toree Scala Notebook

The Apache Toree kernel automatically creates a `SparkContext` when it starts based on configuration information from its command line arguments and environment variables. You can pass information about your cluster via the `SPARK_OPTS` environment variable when you spawn a container.

For instance, to pass information about a standalone Spark master, you could start the container like so:

```bash
<<<<<<< HEAD
docker run -d -p 8888:8888 -e SPARK_OPTS='--master=spark://10.10.10.10:7070 \
    --spark.executor.uri=hdfs://10.10.10.10/spark/spark-2.4.3-bin-hadoop2.7.tgz \
    --spark.executor.memory=8g' jupyter/all-spark-notebook
=======
docker run -d -p 8888:8888 -e SPARK_OPTS='--master=spark://master:7077' \
       jupyter/all-spark-notebook
>>>>>>> 8d4bff60
```

Note that this is the same information expressed in a notebook in the Python case above. Once the kernel spec has your cluster information, you can test your cluster in an Apache Toree notebook like so:

```scala
// should print the value of --master in the kernel spec
println(sc.master)

// Sum of the first 100 whole numbers
val rdd = sc.parallelize(0 to 100)
rdd.sum()
// 5050
```

## Tensorflow

The `jupyter/tensorflow-notebook` image supports the use of
[Tensorflow](https://www.tensorflow.org/) in single machine or distributed mode.

### Single Machine Mode

```python
import tensorflow as tf

hello = tf.Variable('Hello World!')

sess = tf.Session()
init = tf.global_variables_initializer()

sess.run(init)
sess.run(hello)
```

### Distributed Mode

```python
import tensorflow as tf

hello = tf.Variable('Hello Distributed World!')

server = tf.train.Server.create_local_server()
sess = tf.Session(server.target)
init = tf.global_variables_initializer()

sess.run(init)
sess.run(hello)
```

[sparkr]: https://spark.apache.org/docs/latest/sparkr.html
[sparklyr]: https://spark.rstudio.com/
[spark-conf]: https://spark.apache.org/docs/latest/configuration.html<|MERGE_RESOLUTION|>--- conflicted
+++ resolved
@@ -142,24 +142,6 @@
 ```R
 library(SparkR)
 
-<<<<<<< HEAD
-# Point to spark master
-# Point to spark binary package in HDFS or on local filesystem on all worker
-# nodes (e.g., file:///opt/spark/spark-2.2.0-bin-hadoop2.7.tgz) in sparkEnvir
-# Set other options in sparkEnvir
-sc <- sparkR.session(
-    "spark://10.10.10.10:7070",
-    sparkEnvir=list(
-        spark.executor.uri="hdfs://10.10.10.10/spark/spark-2.4.3-bin-hadoop2.7.tgz",
-        spark.executor.memory="8g"
-    )
-)
-
-# do something to prove it works
-data(iris)
-df <- as.DataFrame(iris)
-head(filter(df, df$Petal_Width > 0.2))
-=======
 # Spark session & context
 sc <- sparkR.session("spark://master:7077")
 
@@ -188,7 +170,6 @@
 sdf_len(sc, 100, repartition = 1) %>% 
     spark_apply(function(e) sum(e))
 # 5050
->>>>>>> 8d4bff60
 ```
 
 #### In Scala
@@ -218,14 +199,8 @@
 For instance, to pass information about a standalone Spark master, you could start the container like so:
 
 ```bash
-<<<<<<< HEAD
-docker run -d -p 8888:8888 -e SPARK_OPTS='--master=spark://10.10.10.10:7070 \
-    --spark.executor.uri=hdfs://10.10.10.10/spark/spark-2.4.3-bin-hadoop2.7.tgz \
-    --spark.executor.memory=8g' jupyter/all-spark-notebook
-=======
 docker run -d -p 8888:8888 -e SPARK_OPTS='--master=spark://master:7077' \
        jupyter/all-spark-notebook
->>>>>>> 8d4bff60
 ```
 
 Note that this is the same information expressed in a notebook in the Python case above. Once the kernel spec has your cluster information, you can test your cluster in an Apache Toree notebook like so:
